--- conflicted
+++ resolved
@@ -4,19 +4,11 @@
 Usage Example
 -------------
 
-<<<<<<< HEAD
 The builtin Python memoization routines (e.g., ``lru_cache``) are not
 compatible with ``numpy`` arrays because array objects are not hashable.
-The ``numpy_cache`` decorator provides an alternative memoization solution
+The ``Cache`` decorator provides an alternative memoization solution
 that supports numpy arguments. Arguments that are numpy arguments must be
 specified by name when constructing the decorator:
-=======
-The builtin Python memoization routines (``lru_cache``) is not compatible with
-``numpy`` arrays because array objects are not hashable. The ``Cache``
-decorator provides an alternative memoization solution that supports
-numpy arguments. Arguments that are numpy arguments must be specified by
-name when constructing the decorator:
->>>>>>> e1f926fa
 
 .. doctest:: python
 
