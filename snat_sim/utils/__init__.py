"""The ``utils`` module is responsible for handling the integration
of external packages with ``snat_sim``. It is also responsible for
automatically configuring the host python environment during package
import.

.. important:: Unless you are looking to extend the underlying functionality or
   behavior of how ``snat_sim`` integrates with third party packages, you
   most likely aren't interested in importing directly from this module.
   See the :ref:`integration_docs` section of the docs for more information.

SubModules
----------

.. autosummary::
   :nosignatures:

   caching
   cov_utils
   filters
   time_series

Module Docs
-----------
"""

from . import *


def setup_environment() -> None:
    """Register package integrations with third party dependencies"""

    # Importing these modules auto registers them with pandas
    from . import cov_utils
    from . import time_series
<<<<<<< HEAD
    from . import cosmology
    from .filters import register_lsst_filters, register_decam_filters
=======
>>>>>>> 79281fde

    # Register custom filter profiles with sncosmo
    from .filters import register_lsst_filters, register_decam_filters
    register_lsst_filters()
    register_decam_filters()<|MERGE_RESOLUTION|>--- conflicted
+++ resolved
@@ -29,14 +29,10 @@
 def setup_environment() -> None:
     """Register package integrations with third party dependencies"""
 
-    # Importing these modules auto registers them with pandas
+    # Importing these modules will auto register them with pandas
     from . import cov_utils
     from . import time_series
-<<<<<<< HEAD
     from . import cosmology
-    from .filters import register_lsst_filters, register_decam_filters
-=======
->>>>>>> 79281fde
 
     # Register custom filter profiles with sncosmo
     from .filters import register_lsst_filters, register_decam_filters
