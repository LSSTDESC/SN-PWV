--- conflicted
+++ resolved
@@ -56,16 +56,13 @@
 """
 
 import abc
+import os
 import warnings
 from copy import copy
-<<<<<<< HEAD
-import os
-import joblib
-=======
 from datetime import datetime
 from pathlib import Path
 
->>>>>>> 8126f479
+import joblib
 import numpy as np
 import pandas as pd
 import sncosmo
@@ -118,15 +115,10 @@
         self._interpolator = RegularGridInterpolator(
             points=(calc_pwv_eff(self.samp_pwv), self.samp_wave), values=self.samp_transmission)
 
-<<<<<<< HEAD
         self.calc_transmission = numpy_cache('pwv', 'wave', cache_size=TRANSMISSION_CACHE_SIZE)(self.calc_transmission)
 
     def calc_transmission(self, pwv, wave=None):
         """Evaluate transmission model at given wavelengths
-=======
-    def __call__(self, pwv, wave=None):
-        """Evaluate transmission model at given wavelengths.
->>>>>>> 8126f479
 
         Returns a ``Series`` object if ``pwv`` is a scalar, and a ``DataFrame``
         object if ``pwv`` is an array. Wavelengths are expected in angstroms.
@@ -501,7 +493,6 @@
             transmission (ndarray): Array of sampled transmission values
         """
 
-<<<<<<< HEAD
         pwv = self._pwv_model.pwv_los(
             date=time,
             ra=self['ra'],
@@ -513,8 +504,7 @@
 
         transmission = self._transmission_model.calc_transmission(pwv=pwv, wave=np.atleast_1d(wave))
 
-=======
->>>>>>> 8126f479
+
         if np.ndim(time) == 0:  # PWV will be scalar and transmission will be a Series
             if np.ndim(flux) == 1:
                 return flux * transmission
