--- conflicted
+++ resolved
@@ -130,16 +130,10 @@
         """Construct a ``PWVModel`` instance using data from a SuomiNet receiver
 
         Args:
-<<<<<<< HEAD
             receiver (pwv_kpno.GPSReceiver): GPS receiver to access data from
             year                    (float): Year to use data from when building the model
             supp_years      (List[Numeric]): Years to supplement data with when missing from ``year``
             cache_pwv_los             (int): Set ``cache_pwv_los`` for the returned ``PWVModel`` object
-=======
-            receiver (GPSReceiver): GPS receiver to access data from
-            year           (float): Year to use data from when building the model
-            supp_years (List[int]): Years to supplement data with when missing from ``year``
->>>>>>> 2072bbf4
 
         Returns:
             An interpolation function that accepts ``date`` and ``format`` arguments
