--- conflicted
+++ resolved
@@ -340,18 +340,13 @@
 
         self.pwv_los = Cache('time', cache_size=PWV_CACHE_SIZE)(self.pwv_los)
 
-<<<<<<< HEAD
         cache_type = int(os.environ.get('SNAT_SIM_CACHE_TYPE', 0))
         if cache_type == 1:
             self.calc_airmass = Cache('time', cache_size=TRANSMISSION_CACHE_SIZE)(self.calc_airmass)
 
         elif cache_type == 2:
-            memory = joblib.Memory(str(data_paths.joblib_path), verbose=0, bytes_limit=AIRMASS_CACHE_SIZE)
+            memory = joblib.Memory(str(paths_at_init.joblib_path), verbose=0, bytes_limit=AIRMASS_CACHE_SIZE)
             self.calc_airmass = memory.cache(self.calc_airmass)
-=======
-        memory = joblib.Memory(str(paths_at_init.joblib_path), verbose=0, bytes_limit=AIRMASS_CACHE_SIZE)
-        self.calc_airmass = memory.cache(self.calc_airmass)
->>>>>>> cb02d354
 
     @staticmethod
     def from_suominet_receiver(receiver: GPSReceiver, year: int, supp_years: Collection[int] = None) -> PWVModel:
