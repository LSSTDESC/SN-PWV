--- conflicted
+++ resolved
@@ -132,10 +132,5 @@
             self.simulate_light_curves.input.maxsize = max_queue
             self.fit_light_curves.input.maxsize = max_queue * simulation_pool
             self.write_to_disk.input.maxsize = max_queue * simulation_pool
-<<<<<<< HEAD
-
-        super().__init__()
-=======
             
-        super(FittingPipeline, self).__init__()
->>>>>>> fa41f2ed
+        super().__init__()