--- conflicted
+++ resolved
@@ -40,10 +40,7 @@
 from pathlib import Path
 
 import numpy as np
-<<<<<<< HEAD
 import pandas as pd
-=======
->>>>>>> 8126f479
 import sncosmo
 from astropy.cosmology import FlatwCDM
 from iminuit import Minuit
